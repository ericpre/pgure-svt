#   PGURE-SVT Denoising
#
#   Author:    Tom Furnival
#   Email:    tjof2@cam.ac.uk
#
#   Copyright (C) 2015-16 Tom Furnival
#
#   This file is part of PGURE-SVT.
#
#   PGURE-SVT is free software: you can redistribute it and/or modify
#   it under the terms of the GNU General Public License as published by
#   the Free Software Foundation, either version 3 of the License, or
#   (at your option) any later version.
#
#   PGURE-SVT is distributed in the hope that it will be useful,
#   but WITHOUT ANY WARRANTY; without even the implied warranty of
#   MERCHANTABILITY or FITNESS FOR A PARTICULAR PURPOSE. See the
#   GNU General Public License for more details.
#
#   You should have received a copy of the GNU General Public License
#   along with PGURE-SVT. If not, see <http://www.gnu.org/licenses/>.

import ctypes, os
import numpy as np
from numpy.ctypeslib import ndpointer

class SVT(object):
    """       
    Parameters
    ----------
    patchsize : integer
        The dimensions of the patch in pixels 
        to form a Casorati matrix (default = 4)

    length : integer
        Length in frames of the block to form
        a Casorati matrix. Must be odd (default = 15)
        
    optimize : bool
        Whether to optimize PGURE or just denoise
        according to given threshold (default = True)
        
    threshold : float
        Threshold to use if not optimizing PGURE
        (default = 0.15)
        
    alpha : float
        Level of noise gain, if negative then
        estimated online (default = -1)
        
    mu : float
        Level of noise offset, if negative then
        estimated online (default = -1)
        
    sigma : float
        Level of Gaussian noise, if negative then
        estimated online (default = -1)
        
    arpssize : integer
        Size of neighbourhood for ARPS search
        (default = 7 pixels)
        
    tol : float
        Tolerance of PGURE optimizers
        (default = 1E-7)
        
    median : integer
        Size of initial median filter
        (default = 5 pixels)
    
    """
    
    def __init__(self, 
                patchsize=4,
                patchoverlap=1,
                length=15,
                optimize=True,
                threshold=-1.,
                alpha=-1., 
                mu=-1., 
                sigma=-1.,                
                arpssize=7, 
                tol=1e-7,
                median=5
                ):
                    
        self.patchsize = patchsize
        self.overlap = patchoverlap
        self.length = length
        self.optimize = optimize
        self.threshold = threshold
        self.alpha = alpha
        self.mu = mu
        self.sigma = sigma
        self.arpssize = arpssize
        self.tol = tol
        self.median = median
        
        # Setup ctypes function
        libpath = os.path.dirname(os.path.abspath(__file__)) + '/build/libpguresvt.so'
        self._PGURESVT = ctypes.cdll.LoadLibrary(libpath).PGURESVT 
        self._PGURESVT.restype = ctypes.c_int      
        self._PGURESVT.argtypes = [ndpointer(ctypes.c_double, flags="F"),
                                   ndpointer(ctypes.c_double, flags="F"),
                                   ndpointer(ctypes.c_int),
                                   ctypes.c_int, 
                                   ctypes.c_int,
                                   ctypes.c_int,
                                   ctypes.c_bool,
                                   ctypes.c_double,
                                   ctypes.c_double, 
                                   ctypes.c_double, 
                                   ctypes.c_double,
                                   ctypes.c_int,
                                   ctypes.c_double,
                                   ctypes.c_int]

        self.Y = None
        
    def denoise(self, X):
        """Denoise the data X
        
        Parameters
        ----------
        X : array [nx, ny, time]
            The image sequence to be denoised
            
        Returns
        -------
        self : object
            Returns the instance itself
        
        """   
        
        self._denoise(X)
        return self
        
    def _denoise(self, X):
        """Denoise the data X
        
        Parameters
        ----------
        X : array [nx, ny, time]
            The image sequence to be denoised
            
        Returns
        -------
        Y : array [nx, ny, time]
            Returns the denoised sequence
        
        """
        X = self._check_array(X)
        dims = np.asarray(X.shape).astype(np.int32)
        Y = np.zeros(X.shape, dtype=np.double, order='F')
        result = self._PGURESVT(X,
                                Y,
<<<<<<< HEAD
                                self.patchsize,
=======
                                dims,
                                self.patchsize,
                                self.overlap,
>>>>>>> dfbba6ab
                                self.length,
                                self.optimize,
                                self.threshold,
                                self.alpha,
                                self.mu,
                                self.sigma,
                                self.arpssize,
                                self.tol,
                                self.median)
        self.Y = Y
        return Y

    def _check_array(self, X):
        """Sanity-checks the data and parameters.
        
        Parameters
        ----------
        X : array [nx, ny, time]
            The data as an array
            
        Returns
        -------
        x : array [nx, ny, time]
            Returns the array in Fortran-order (column-major)
        
        """  
        x = np.copy(X.astype(np.double), order='F')
        return x
   
<|MERGE_RESOLUTION|>--- conflicted
+++ resolved
@@ -1,9 +1,23 @@
-#   PGURE-SVT Denoising
-#
-#   Author:    Tom Furnival
-#   Email:    tjof2@cam.ac.uk
-#
-#   Copyright (C) 2015-16 Tom Furnival
+# PGURE-SVT Denoising
+#
+#	Author:	Tom Furnival
+#	Email:	tjof2@cam.ac.uk
+#
+#	Copyright (C) 2015-16 Tom Furnival
+#
+#	This program uses Singular Value Thresholding (SVT) [1], combined
+#	with an unbiased risk estimator (PGURE) to denoise a video sequence
+#	of microscopy images [2]. Noise parameters for a mixed Poisson-Gaussian
+#	noise model are automatically estimated during the denoising.
+#
+#	References:
+#	[1] "Unbiased Risk Estimates for Singular Value Thresholding and
+#		Spectral Estimators", (2013), Candes, EJ et al.
+#		http://dx.doi.org/10.1109/TSP.2013.2270464
+#
+#	[2]	"An Unbiased Risk Estimator for Image Denoising in the Presence
+#		of Mixed Poisson–Gaussian Noise", (2014), Le Montagner, Y et al.
+#		http://dx.doi.org/10.1109/TIP.2014.2300821
 #
 #   This file is part of PGURE-SVT.
 #
@@ -154,13 +168,9 @@
         Y = np.zeros(X.shape, dtype=np.double, order='F')
         result = self._PGURESVT(X,
                                 Y,
-<<<<<<< HEAD
-                                self.patchsize,
-=======
                                 dims,
                                 self.patchsize,
                                 self.overlap,
->>>>>>> dfbba6ab
                                 self.length,
                                 self.optimize,
                                 self.threshold,
